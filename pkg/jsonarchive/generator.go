--- conflicted
+++ resolved
@@ -124,13 +124,9 @@
 		ticker := time.NewTicker(refreshInterval)
 		defer ticker.Stop()
 
-<<<<<<< HEAD
-		current := initialResult
-		haveResult := haveInitial
-=======
+
 		current := result{}
 		haveResult := false
->>>>>>> 9a34f889
 
 		for {
 			select {
