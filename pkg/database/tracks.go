--- conflicted
+++ resolved
@@ -171,17 +171,9 @@
 
 // CountTracks returns the total number of distinct track IDs.
 // The API layer uses this to hint clients about the upper bound of the
-<<<<<<< HEAD
 // pagination sequence so they can plan how many requests to issue. We count all
 // markers here so archive exports never miss tracks whose data arrived with
 // differing zoom levels.
-=======
-// pagination sequence so they can plan how many requests to issue. We only
-// count raw (zoom=0) markers so archive builds and streaming endpoints agree on
-// the expected workload, following the Go proverb "A little copying is better
-// than a little dependency" by keeping the counting logic alongside the
-// streaming query.
->>>>>>> bd7cc763
 func (db *Database) CountTracks(ctx context.Context) (int64, error) {
         row := db.DB.QueryRowContext(ctx, `SELECT COUNT(DISTINCT trackID) FROM markers WHERE zoom = 0`)
 	var count sql.NullInt64
